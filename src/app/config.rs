--- conflicted
+++ resolved
@@ -323,14 +323,11 @@
                         producer_mode: ProducerMode::Kafka,
                         vector_batch_size: 10,
                         vector_endpoint: "http://localhost:8020".to_owned(),
-<<<<<<< HEAD
                         retry_vector_errors_forever: false,
-=======
                         failure_retries: 0,
                         http_checker_dns_nameservers: None,
                         thread_cpu_scale_factor: 1,
                         redis_timeouts_ms: 30_000,
->>>>>>> ff0fdb2b
                     }
                 );
             },
@@ -414,9 +411,7 @@
                         producer_mode: ProducerMode::Kafka,
                         vector_batch_size: 10,
                         vector_endpoint: "http://localhost:8020".to_owned(),
-<<<<<<< HEAD
                         retry_vector_errors_forever: false,
-=======
                         failure_retries: 2,
                         http_checker_dns_nameservers: Some(vec![
                             IpAddr::from([8, 8, 8, 8]),
@@ -424,7 +419,6 @@
                         ]),
                         thread_cpu_scale_factor: 3,
                         redis_timeouts_ms: 30_000,
->>>>>>> ff0fdb2b
                     }
                 );
             },
