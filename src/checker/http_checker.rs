use super::ip_filter::is_external_ip;
use super::Checker;
use crate::config_store::Tick;
use crate::types::{
    check_config::CheckConfig,
    result::{CheckResult, CheckStatus, CheckStatusReason, CheckStatusReasonType, RequestInfo},
};
use chrono::{TimeDelta, Utc};
use openssl::error::ErrorStack;
use reqwest::header::{HeaderMap, HeaderName, HeaderValue};
use reqwest::{Client, ClientBuilder, Response};
use sentry::protocol::SpanId;
use std::error::Error;
use tokio::time::Instant;
use uuid::Uuid;

pub const CHECKER_RESULT_NAMESPACE: Uuid = Uuid::from_u128(0x67f0b2d5_e476_4f00_9b99_9e6b95c3b7e3);

const UPTIME_USER_AGENT: &str =
    "SentryUptimeBot/1.0 (+http://docs.sentry.io/product/alerts/uptime-monitoring/)";

/// Responsible for making HTTP requests to check if a domain is up.
#[derive(Clone, Debug)]
pub struct HttpChecker {
    client: Client,
}

struct Options {
    /// When set to true (the default) resolution to internal network addresses will be restricted.
    /// This should primarily be disabled for tests.
    validate_url: bool,
}

impl Default for Options {
    fn default() -> Self {
        Self { validate_url: true }
    }
}

/// Fetches the response from a URL.
///
/// First attempts to fetch just the head, and if not supported falls back to fetching the entire body.
async fn do_request(
    client: &Client,
    check_config: &CheckConfig,
    sentry_trace: &str,
) -> Result<Response, reqwest::Error> {
    let timeout = check_config
        .timeout
        .to_std()
        .expect("Timeout duration could not be converted to std::time::Duration");

    let url = check_config.url.as_str();

    let headers: HeaderMap = check_config
        .request_headers
        .clone()
        .into_iter()
        .filter_map(|(key, value)| {
            // Try to convert key and value to HeaderName and HeaderValue
            let header_name = HeaderName::try_from(key).ok()?;
            let header_value = HeaderValue::from_str(&value).ok()?;
            Some((header_name, header_value))
        })
        .collect();

    client
        .request(check_config.request_method.into(), url)
        .timeout(timeout)
        .headers(headers)
        .header("sentry-trace", sentry_trace.to_owned())
        .body(check_config.request_body.to_owned())
        .send()
        .await
}

/// Check if the request error is a DNS error.
fn dns_error(err: &reqwest::Error) -> Option<String> {
    let mut inner = &err as &dyn Error;
    while let Some(source) = inner.source() {
        inner = source;

        if let Some(inner_err) = source.downcast_ref::<hickory_resolver::error::ResolveError>() {
            return Some(format!("{}", inner_err));
        }
    }
    None
}
fn ssl_error(err: &reqwest::Error) -> Option<String> {
    let mut inner = &err as &dyn Error;
    while let Some(source) = inner.source() {
        if let Some(e) = source.downcast_ref::<ErrorStack>() {
            return Some(
                e.errors()
                    .iter()
                    .map(|e| e.reason().unwrap_or("unknown error"))
                    .collect::<Vec<_>>()
                    .join(", "),
            );
        }
        inner = source;
    }
    None
}

fn connection_error(err: &reqwest::Error) -> Option<String> {
    let mut inner = &err as &dyn Error;
    while let Some(source) = inner.source() {
        if let Some(io_err) = source.downcast_ref::<std::io::Error>() {
            // TODO: should we return the OS code error as well?
            if io_err.kind() == std::io::ErrorKind::ConnectionRefused {
                return Some("Connection refused".to_string());
            } else if io_err.kind() == std::io::ErrorKind::ConnectionReset {
                return Some("Connection reset".to_string());
            }
        }
        inner = source;
    }
    None
}

fn hyper_error(err: &reqwest::Error) -> Option<String> {
    let mut inner = &err as &dyn Error;
    while let Some(source) = inner.source() {
        if let Some(hyper_error) = source.downcast_ref::<hyper::Error>() {
            return Some(hyper_error.to_string());
        }
        inner = source;
    }
    None
}

impl HttpChecker {
    fn new_internal(options: Options) -> Self {
        let mut default_headers = HeaderMap::new();
        default_headers.insert("User-Agent", UPTIME_USER_AGENT.to_string().parse().unwrap());

        let mut builder = ClientBuilder::new()
            .hickory_dns(true)
            .default_headers(default_headers);

        if options.validate_url {
            builder = builder.ip_filter(is_external_ip);
        }

        let client = builder.build().expect("Failed to build checker client");

        Self { client }
    }

    pub fn new(validate_url: bool) -> Self {
<<<<<<< HEAD
        Self::new_internal(Options { validate_url })
=======
        Self::new_internal(Options {
            validate_url,
        })
>>>>>>> 80f3d064
    }
}

fn make_trace_header(config: &CheckConfig, trace_id: &Uuid, span_id: SpanId) -> String {
    // Format the 'sentry-trace' header. if we append a 0 to the header,
    // we're indicating the trace spans will not be sampled.
    // if we don't append a 0, then the default behavior is to sample the trace spans
    // according to the service's sampling policy. see
    // https://develop.sentry.dev/sdk/telemetry/traces/#header-sentry-trace
    // for more information.
    if config.trace_sampling {
        format!("{}-{}", trace_id, span_id)
    } else {
        format!("{}-{}-{}", trace_id, span_id, '0')
    }
}

impl Checker for HttpChecker {
    /// Makes a request to a url to determine whether it is up.
    /// Up is defined as returning a 2xx within a specific timeframe.
    #[tracing::instrument]
    async fn check_url(&self, config: &CheckConfig, tick: &Tick, region: &str) -> CheckResult {
        let scheduled_check_time = tick.time();
        let actual_check_time = Utc::now();
        let span_id = SpanId::default();
        let unique_key = format!("{}-{}", config.subscription_id, scheduled_check_time);
        let guid = Uuid::new_v5(&CHECKER_RESULT_NAMESPACE, unique_key.as_bytes());
        let trace_header = make_trace_header(config, &guid, span_id);

        let start = Instant::now();
        let response = do_request(&self.client, config, &trace_header).await;
        let duration = Some(TimeDelta::from_std(start.elapsed()).unwrap());

        let status = if response.as_ref().is_ok_and(|r| r.status().is_success()) {
            CheckStatus::Success
        } else {
            CheckStatus::Failure
        };

        let http_status_code = match &response {
            Ok(r) => Some(r.status().as_u16()),
            Err(e) => e.status().map(|s| s.as_u16()),
        };

        let request_info = Some(RequestInfo {
            http_status_code,
            request_type: config.request_method,
        });

        let status_reason = match response {
            Ok(r) if r.status().is_success() => None,
            Ok(r) => Some(CheckStatusReason {
                status_type: CheckStatusReasonType::Failure,
                description: format!("Got non 2xx status: {}", r.status()),
            }),
            Err(e) => Some({
                if e.is_timeout() {
                    CheckStatusReason {
                        status_type: CheckStatusReasonType::Timeout,
                        description: "Request timed out".to_string(),
                    }
                } else if let Some(message) = dns_error(&e) {
                    CheckStatusReason {
                        status_type: CheckStatusReasonType::DnsError,
                        description: message,
                    }
                } else if let Some(message) = ssl_error(&e) {
                    CheckStatusReason {
                        status_type: CheckStatusReasonType::Failure,
                        description: message,
                    }
                } else if let Some(message) = connection_error(&e) {
                    CheckStatusReason {
                        status_type: CheckStatusReasonType::Failure,
                        description: message,
                    }
                } else if let Some(message) = hyper_error(&e) {
                    CheckStatusReason {
                        status_type: CheckStatusReasonType::Failure,
                        description: message,
                    }
                } else {
                    CheckStatusReason {
                        status_type: CheckStatusReasonType::Failure,
                        description: format!("{:?}", e.without_url()),
                    }
                }
            }),
        };

        CheckResult {
            guid,
            subscription_id: config.subscription_id,
            status,
            status_reason,
            trace_id: guid,
            span_id,
            scheduled_check_time,
            actual_check_time,
            duration,
            request_info,
            region: region.to_string(),
        }
    }
}

#[cfg(test)]
mod tests {
    use crate::checker::http_checker::make_trace_header;
    use crate::checker::Checker;
    use crate::config_store::Tick;
    use crate::types::check_config::CheckConfig;
    use crate::types::result::{CheckStatus, CheckStatusReasonType};
    use crate::types::shared::RequestMethod;

    use super::{HttpChecker, Options, UPTIME_USER_AGENT};
    use chrono::{TimeDelta, Utc};
    use httpmock::prelude::*;
    use httpmock::Method;

    use sentry::protocol::SpanId;
    use tokio::io::AsyncWriteExt;
    use tokio::net::TcpListener;
    use uuid::Uuid;
    #[cfg(target_os = "linux")]
    use {
        rcgen::{Certificate, CertificateParams},
        rustls::pki_types::{CertificateDer, PrivateKeyDer, PrivatePkcs8KeyDer},
        rustls::ServerConfig,
        std::sync::Arc,
        tokio_rustls::TlsAcceptor,
    };

    fn make_tick() -> Tick {
        Tick::from_time(Utc::now() - TimeDelta::seconds(60))
    }

    #[tokio::test]
    async fn test_default_get() {
        let server = MockServer::start();
        let checker = HttpChecker::new_internal(Options {
            validate_url: false,
        });

        let get_mock = server.mock(|when, then| {
            when.method(Method::GET)
                .path("/no-head")
                .header_exists("sentry-trace")
                .header("User-Agent", UPTIME_USER_AGENT.to_string());
            then.status(200);
        });

        let config = CheckConfig {
            url: server.url("/no-head").to_string(),
            ..Default::default()
        };

        let tick = make_tick();
        let result = checker.check_url(&config, &tick, "us-west").await;

        assert_eq!(result.status, CheckStatus::Success);
        assert_eq!(
            result.request_info.as_ref().map(|i| i.request_type),
            Some(RequestMethod::Get)
        );

        get_mock.assert();
    }

    #[tokio::test]
    async fn test_configured_post() {
        let server = MockServer::start();
        let checker = HttpChecker::new_internal(Options {
            validate_url: false,
        });

        let get_mock = server.mock(|when, then| {
            when.method(Method::POST)
                .path("/no-head")
                .header_exists("sentry-trace")
                .body("{\"key\":\"value\"}")
                .header("User-Agent", UPTIME_USER_AGENT.to_string())
                .header("Authorization", "Bearer my-token".to_string())
                .header("X-My-Custom-Header", "value".to_string());
            then.status(200);
        });

        let config = CheckConfig {
            url: server.url("/no-head").to_string(),
            request_method: RequestMethod::Post,
            request_headers: vec![
                ("Authorization".to_string(), "Bearer my-token".to_string()),
                ("X-My-Custom-Header".to_string(), "value".to_string()),
            ],
            request_body: "{\"key\":\"value\"}".to_string(),
            ..Default::default()
        };

        let tick = make_tick();
        let result = checker.check_url(&config, &tick, "us-west").await;

        assert_eq!(result.status, CheckStatus::Success);
        assert_eq!(
            result.request_info.as_ref().map(|i| i.request_type),
            Some(RequestMethod::Post)
        );

        get_mock.assert();
    }
    #[tokio::test]
    async fn test_simple_timeout() {
        static TIMEOUT: i64 = 200;

        let server = MockServer::start();

        let timeout = TimeDelta::milliseconds(TIMEOUT);
        let checker = HttpChecker::new_internal(Options {
            validate_url: false,
        });

        let timeout_mock = server.mock(|when, then| {
            when.method(Method::GET)
                .path("/timeout")
                .header_exists("sentry-trace");
            then.delay((timeout + TimeDelta::milliseconds(200)).to_std().unwrap())
                .status(200);
        });

        let config = CheckConfig {
            url: server.url("/timeout").to_string(),
            timeout,
            ..Default::default()
        };

        let tick = make_tick();
        let result = checker.check_url(&config, &tick, "us-west").await;

        assert_eq!(result.status, CheckStatus::Failure);
        assert!(result.duration.is_some_and(|d| d > timeout));
        assert_eq!(result.request_info.and_then(|i| i.http_status_code), None);
        assert_eq!(
            result.status_reason.as_ref().map(|r| r.description.clone()),
            Some("Request timed out".to_string())
        );
        assert_eq!(
            result.status_reason.map(|r| r.status_type),
            Some(CheckStatusReasonType::Timeout)
        );

        timeout_mock.assert();
    }

    #[tokio::test]
    async fn test_simple_400() {
        let server = MockServer::start();
        let checker = HttpChecker::new_internal(Options {
            validate_url: false,
        });

        let head_mock = server.mock(|when, then| {
            when.method(Method::GET)
                .path("/get")
                .header_exists("sentry-trace");
            then.status(400);
        });

        let config = CheckConfig {
            url: server.url("/get").to_string(),
            ..Default::default()
        };

        let tick = make_tick();
        let result = checker.check_url(&config, &tick, "us-west").await;

        assert_eq!(result.status, CheckStatus::Failure);
        assert_eq!(
            result.request_info.and_then(|i| i.http_status_code),
            Some(400)
        );
        assert_eq!(
            result.status_reason.as_ref().map(|r| r.status_type),
            Some(CheckStatusReasonType::Failure)
        );
        assert_eq!(
            result.status_reason.map(|r| r.description),
            Some("Got non 2xx status: 400 Bad Request".to_string())
        );

        head_mock.assert();
    }

    #[tokio::test]
    async fn test_restricted_resolution() {
        let checker = HttpChecker::new_internal(Options { validate_url: true });

        let localhost_config = CheckConfig {
            url: "http://localhost/whatever".to_string(),
            ..Default::default()
        };

        let tick = make_tick();
        let result = checker.check_url(&localhost_config, &tick, "us-west").await;

        assert_eq!(result.status, CheckStatus::Failure);
        assert_eq!(result.request_info.and_then(|i| i.http_status_code), None);

        assert_eq!(
            result.status_reason.as_ref().map(|r| r.status_type),
            Some(CheckStatusReasonType::DnsError)
        );
        assert_eq!(
            result.status_reason.map(|r| r.description),
            Some("destination is restricted".to_string())
        );
    }

    #[tokio::test]
    async fn test_validate_url() {
        let checker = HttpChecker::new_internal(Options { validate_url: true });

        // Private address space
        let restricted_ip_config = CheckConfig {
            url: "http://10.0.0.1/".to_string(),
            ..Default::default()
        };
        let tick = make_tick();
        let result = checker
            .check_url(&restricted_ip_config, &tick, "us-west")
            .await;

        assert_eq!(result.status, CheckStatus::Failure);
        assert_eq!(result.request_info.and_then(|i| i.http_status_code), None);

        assert_eq!(
            result.status_reason.as_ref().map(|r| r.status_type),
            Some(CheckStatusReasonType::DnsError)
        );
        assert_eq!(
            result.status_reason.map(|r| r.description),
            Some("destination is restricted".to_string())
        );

        // Unique Local Address
        let restricted_ipv6_config = CheckConfig {
            url: "http://[fd12:3456:789a:1::1]/".to_string(),
            ..Default::default()
        };
        let tick = make_tick();
        let result = checker
            .check_url(&restricted_ipv6_config, &tick, "us-west")
            .await;
        assert_eq!(
            result.status_reason.map(|r| r.description),
            Some("destination is restricted".to_string())
        );
    }

    #[tokio::test]
    async fn test_same_check_same_id() {
        let server = MockServer::start();
        let checker = HttpChecker::new_internal(Options {
            validate_url: false,
        });

        let get_mock = server.mock(|when, then| {
            when.method(Method::GET)
                .path("/no-head")
                .header_exists("sentry-trace")
                .header("User-Agent", UPTIME_USER_AGENT.to_string());
            then.status(200);
        });

        let config = CheckConfig {
            url: server.url("/no-head").to_string(),
            ..Default::default()
        };

        let tick = make_tick();
        let result = checker.check_url(&config, &tick, "us-west").await;
        let result_2 = checker.check_url(&config, &tick, "us-west").await;

        assert_eq!(result.status, CheckStatus::Success);
        assert_eq!(result_2.status, CheckStatus::Success);
        assert_eq!(result.guid, result_2.guid);
        assert_eq!(result.trace_id, result_2.trace_id);
        get_mock.assert_hits(2);
    }

    #[tokio::test]
    async fn test_trace_sampling() {
        let trace_id = Uuid::new_v4();
        let span_id = SpanId::default();

        // Test with sampling disabled
        let config = CheckConfig {
            url: "http://localhost/".to_string(),
            trace_sampling: false,
            ..Default::default()
        };
        let trace_header = make_trace_header(&config, &trace_id, span_id);
        assert_eq!(trace_header, format!("{}-{}-0", trace_id, span_id));

        // Test with sampling enabled
        let config_with_sampling = CheckConfig {
            url: "http://localhost/".to_string(),
            trace_sampling: true,
            ..Default::default()
        };
        let trace_header_sampling = make_trace_header(&config_with_sampling, &trace_id, span_id);
        assert_eq!(trace_header_sampling, format!("{}-{}", trace_id, span_id));
    }

    #[tokio::test]
    #[cfg(target_os = "linux")]
    async fn test_ssl_errors_linux() {
        #[derive(Debug, Copy, Clone)]
        enum TestCertType {
            Expired,
            WrongHost,
            SelfSigned,
        }
        // Helper function to create various bad certificates
        fn create_bad_cert(cert_type: TestCertType) -> (Vec<u8>, Vec<u8>) {
            let mut params = CertificateParams::new(vec!["localhost".to_string()]);
            match cert_type {
                TestCertType::Expired => {
                    params.not_before = time::OffsetDateTime::now_utc() - time::Duration::days(30);
                    params.not_after = time::OffsetDateTime::now_utc() - time::Duration::days(1);
                }
                TestCertType::WrongHost => {
                    params = CertificateParams::new(vec!["wronghost.com".to_string()]);
                }
                TestCertType::SelfSigned => {
                    // Default params are self-signed
                }
            }

            let cert = Certificate::from_params(params).unwrap();
            (
                cert.serialize_private_key_der(),
                cert.serialize_der().unwrap(),
            )
        }

        // Set up mock HTTPS server
        async fn setup_test_server(cert_type: TestCertType) -> String {
            let (key_der, cert_der) = create_bad_cert(cert_type);

            let key = PrivateKeyDer::Pkcs8(PrivatePkcs8KeyDer::from(key_der));
            let cert = vec![CertificateDer::from(cert_der)];

            let server_config = ServerConfig::builder()
                .with_no_client_auth()
                .with_single_cert(cert, key)
                .unwrap();

            let acceptor = TlsAcceptor::from(Arc::new(server_config));
            let listener = TcpListener::bind("127.0.0.1:0").await.unwrap();
            let addr = listener.local_addr().unwrap();

            tokio::spawn(async move {
                while let Ok((stream, _)) = listener.accept().await {
                    let acceptor = acceptor.clone();
                    tokio::spawn(async move {
                        if let Ok(mut tls_stream) = acceptor.accept(stream).await {
                            // Simple HTTP response
                            let response = b"HTTP/1.1 200 OK\r\nContent-Length: 0\r\n\r\n";
                            let _ = tls_stream.write_all(response).await;
                        }
                    });
                }
            });

            format!("https://localhost:{}", addr.port())
        }

        let checker = HttpChecker::new_internal(Options {
            validate_url: false,
        });
        let tick = make_tick();

        // Test various SSL certificate errors
        let test_cases = vec![
            (TestCertType::Expired, "certificate verify failed"),
            (TestCertType::WrongHost, "certificate verify failed"),
            (TestCertType::SelfSigned, "certificate verify failed"),
        ];

        for (cert_type, expected_msg) in test_cases {
            let server_url = setup_test_server(cert_type).await;

            let config = CheckConfig {
                url: server_url,
                ..Default::default()
            };

            let result = checker.check_url(&config, &tick, "us-west").await;

            assert_eq!(
                result.status,
                CheckStatus::Failure,
                "Test case: {:?}",
                &cert_type
            );
            assert_eq!(
                result.request_info.and_then(|i| i.http_status_code),
                None,
                "Test case: {:?}",
                cert_type
            );
            assert_eq!(
                result.status_reason.as_ref().map(|r| r.status_type),
                Some(CheckStatusReasonType::Failure),
                "Test case: {:?}",
                cert_type
            );
            assert_eq!(
                result.status_reason.map(|r| r.description).unwrap(),
                expected_msg,
                "Test case: {:?}",
                cert_type
            );
        }
    }

    #[tokio::test]
    async fn test_connection_refused() {
        let checker = HttpChecker::new_internal(Options {
            validate_url: false,
        });
        let tick = make_tick();
        let config = CheckConfig {
            url: "http://localhost:12345/".to_string(),
            ..Default::default()
        };
        let result = checker.check_url(&config, &tick, "us-west").await;
        assert_eq!(result.status, CheckStatus::Failure);
        assert_eq!(result.request_info.and_then(|i| i.http_status_code), None);
        assert_eq!(
            result.status_reason.as_ref().map(|r| r.status_type),
            Some(CheckStatusReasonType::Failure)
        );
        assert_eq!(
            result.status_reason.map(|r| r.description),
            Some("Connection refused".to_string())
        );
    }

    #[tokio::test]
    #[cfg(target_os = "linux")]
    async fn test_connection_reset() {
        // Set up a TCP listener that sends an incomplete response
        let listener = TcpListener::bind("127.0.0.1:0").await.unwrap();
        let addr = listener.local_addr().unwrap();

        tokio::spawn(async move {
            while let Ok((mut stream, _)) = listener.accept().await {
                // Send an incomplete HTTP response - just the headers
                let partial_response: &[u8; 38] = b"HTTP/1.1 200 OK\r\nContent-Length: 100\r\n";
                let _ = stream.write_all(partial_response).await;
                // Close connection immediately without sending body or final \r\n
            }
        });

        let checker = HttpChecker::new_internal(Options {
            validate_url: false,
        });
        let tick = make_tick();
        let config = CheckConfig {
            url: format!("http://localhost:{}", addr.port()),
            ..Default::default()
        };
        let result = checker.check_url(&config, &tick, "us-west").await;

        assert_eq!(result.status, CheckStatus::Failure);
        assert_eq!(result.request_info.and_then(|i| i.http_status_code), None);
        assert_eq!(
            result.status_reason.as_ref().map(|r| r.status_type),
            Some(CheckStatusReasonType::Failure)
        );
        let result_description = result.status_reason.map(|r| r.description).unwrap();
        assert_eq!(
            result_description, "connection closed before message completed",
            "Expected error message about closed connection: {}",
            result_description
        );
    }
}<|MERGE_RESOLUTION|>--- conflicted
+++ resolved
@@ -149,13 +149,9 @@
     }
 
     pub fn new(validate_url: bool) -> Self {
-<<<<<<< HEAD
-        Self::new_internal(Options { validate_url })
-=======
         Self::new_internal(Options {
             validate_url,
         })
->>>>>>> 80f3d064
     }
 }
 
