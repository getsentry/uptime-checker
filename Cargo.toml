--- conflicted
+++ resolved
@@ -48,11 +48,7 @@
 futures = "0.3.30"
 tokio-stream = "0.1.15"
 redis = { version = "0.30.0", features = ["cluster-async", "tokio-comp"] }
-<<<<<<< HEAD
-ipnet = "2.10.0"
-=======
 ipnet = "2.11.0"
->>>>>>> 625e1fcc
 hickory-resolver = "0.24.1"
 tokio-rustls = "0.26.1"
 rustls = "0.23.21"
